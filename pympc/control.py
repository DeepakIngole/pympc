import time, sys, os
import numpy as np
import scipy.linalg as linalg
import matplotlib.pyplot as plt
import gurobipy as grb
from contextlib import contextmanager
from copy import copy

from optimization.pnnls import linear_program
from optimization.parametric_programs import ParametricLP, ParametricQP
from optimization.mpqpsolver import MPQPSolver, CriticalRegion
from dynamical_systems import DTAffineSystem, DTPWASystem
from algebra import clean_matrix, nullspace_basis, rangespace_basis
from geometry.polytope import Polytope

class MPCController:
    """
    Model Predictive Controller.

    VARIABLES:
        sys: DTLinearSystem (see dynamical_systems.py)
        N: horizon of the controller
        objective_norm: 'one' or 'two'
        Q, R, P: weight matrices for the controller (state stage cost, input stage cost, and state terminal cost, respectively)
        X, U: state and input domains (see the Polytope class in geometry.polytope)
        X_N: terminal constraint (Polytope)
    """

    def __init__(self, sys, N, objective_norm, Q, R, P=None, X=None, U=None, X_N=None):
        self.sys = sys
        self.N = N
        self.objective_norm = objective_norm
        self.Q = Q
        self.R = R
        if P is None:
            self.P = Q
        else:
            self.P = P
        self.X = X
        self.U = U
        if X_N is None and X is not None:
            self.X_N = X
        else:
            self.X_N = X_N
        self.condense_program()
        self.critical_regions = None
        return

    def condense_program(self):
        """
        Depending on the norm of the controller, creates a parametric LP or QP in the initial state of the system (see ParametricLP or ParametricQP classes).
        """
        c = np.zeros((self.sys.n_x, 1))
        a_sys = DTAffineSystem(self.sys.A, self.sys.B, c)
        sys_list = [a_sys]*self.N
        X_list = [self.X]*self.N
        U_list = [self.U]*self.N
        switching_sequence = [0]*self.N
        pwa_sys = DTPWASystem.from_orthogonal_domains(sys_list, X_list, U_list)
        self.condensed_program = OCP_condenser(pwa_sys, self.objective_norm, self.Q, self.R, self.P, self.X_N, switching_sequence)
        self.remove_intial_state_contraints()
        return

    def remove_intial_state_contraints(self, tol=1e-10):
        """
        This is needed since OCP_condenser() is the same for PWA systems anb linear systems. OCP for PWA systems have constraints also on the initial state of the system (x(0) has to belong to a domain of the state partition of the PWA system). For linear system this constraint has to be removed.
        """
        C_u_rows_norm = list(np.linalg.norm(self.condensed_program.C_u, axis=1))
        intial_state_contraints = [i for i, row_norm in enumerate(C_u_rows_norm) if row_norm < tol]
        if len(intial_state_contraints) > self.X.lhs_min.shape[0]:
            raise ValueError('Wrong number of zero rows in the constrinats')
        self.condensed_program.C_u = np.delete(self.condensed_program.C_u,intial_state_contraints, 0)
        self.condensed_program.C_x = np.delete(self.condensed_program.C_x,intial_state_contraints, 0)
        self.condensed_program.C = np.delete(self.condensed_program.C,intial_state_contraints, 0)
        return

    def feedforward(self, x0):
        """
        Given the state of the system, returns the optimal sequence of N inputs and the related cost.
        """
        u_feedforward, cost = self.condensed_program.solve(x0)
        u_feedforward = [u_feedforward[self.sys.n_u*i:self.sys.n_u*(i+1),:] for i in range(self.N)]
        # if any(np.isnan(u_feedforward).flatten()):
        #     print('Unfeasible initial condition x_0 = ' + str(x0.tolist()))
        return u_feedforward, cost

    def feedback(self, x0):
        """
        Returns the a single input vector (the first of feedforward(x0)).
        """
        return self.feedforward(x0)[0][0]

    def get_explicit_solution(self):
        """
        (Only for controllers with norm = 2).
        Returns the partition of the state space in critical regions (explicit MPC solution).
        Temporary fix: since the method remove_intial_state_contraints() modifies the variables of condensed_program, I have to call remove_linear_terms() again...
        """
        self.condensed_program.remove_linear_terms()
        mpqp_solution = MPQPSolver(self.condensed_program)
        self.critical_regions = mpqp_solution.critical_regions
        return

    def feedforward_explicit(self, x0):
        """
        Finds the critical region where the state x0 is, and returns the PWA feedforward.
        """
        if self.critical_regions is None:
            raise ValueError('Explicit solution not available, call .get_explicit_solution()')
        cr_x0 = self.critical_regions.lookup(x0)
        if cr_x0 is not None:
            u_feedforward = cr_x0.u_offset + cr_x0.u_linear.dot(x0)
            u_feedforward = [u_feedforward[self.sys.n_u*i:self.sys.n_u*(i+1),:] for i in range(self.N)]
            cost = .5*x0.T.dot(cr_x0.V_quadratic).dot(x0) + cr_x0.V_linear.dot(x0) + cr_x0.V_offset
            cost = cost[0,0]
        else:
            # print('Unfeasible initial condition x_0 = ' + str(x0.tolist()))
            u_feedforward = [np.full((self.sys.n_u, 1), np.nan) for i in range(self.N)]
            cost = np.nan
        return u_feedforward, cost

    def feedback_explicit(self, x0):
        """
        Returns the a single input vector (the first of feedforward_explicit(x0)).
        """
        return self.feedforward(x0)[0][0]

    def optimal_value_function(self, x0):
        """
        Returns the optimal value function for the state x0.
        """
        if self.critical_regions is None:
            raise ValueError('Explicit solution not available, call .get_explicit_solution()')
        cr_x0 = self.critical_regions.lookup(x0)
        if cr_x0 is not None:
            cost = .5*x0.T.dot(cr_x0.V_quadratic).dot(x0) + cr_x0.V_linear.dot(x0) + cr_x0.V_offset
        else:
            #print('Unfeasible initial condition x_0 = ' + str(x0.tolist()))
            cost = np.nan
        return cost

    # def group_critical_regions(self):
    #     self.u_offset_list = []
    #     self.u_linear_list = []
    #     self.cr_families = []
    #     for cr in self.critical_regions:
    #         cr_family = np.where(np.isclose(cr.u_offset[0], self.u_offset_list))[0]
    #         if cr_family and all(np.isclose(cr.u_linear[0,:], self.u_linear_list[cr_family[0]])):
    #             self.cr_families[cr_family[0]].append(cr)
    #         else:
    #             self.cr_families.append([cr])
    #             self.u_offset_list.append(cr.u_offset[0])
    #             self.u_linear_list.append(cr.u_linear[0,:])
    #     print 'Critical regions grouped in ', str(len(self.cr_families)), ' sets.'
    #     return



class MPCHybridController:
    """
    Hybrid Model Predictive Controller.

    VARIABLES:
        sys: DTPWASystem (see dynamical_systems.py)
        N: horizon of the controller
        objective_norm: 'one' or 'two'
        Q, R, P: weight matrices for the controller (state stage cost, input stage cost, and state terminal cost, respectively)
        X_N: terminal constraint (Polytope)
    """

    def __init__(self, sys, N, objective_norm, Q, R, P, X_N):
        self.sys = sys
        self.N = N
        self.objective_norm = objective_norm
        self.Q = Q
        self.R = R
        self.P = P
        self.X_N = X_N
        self._get_bigM_domains()
        self._get_bigM_dynamics()
        self._MIP_model()
        return

    def _get_bigM_domains(self, tol=1.e-8):
        """
        Computes all the bigMs for the domains of the PWA system.
        When the system is in mode j, n_i bigMs are needed to drop each one the n_i inequalities of the polytopic domain for the mode i.
        With s number of modes, M_domains is a list containing s lists, each list then constains s bigM vector of size n_i.
        M_domains[j][i] is used to drop the inequalities of the domain i when the system is in mode j.
        """
        self._M_domains = []
        for i, domain_i in enumerate(self.sys.domains):
            M_i = []
            for j, domain_j in enumerate(self.sys.domains):
                M_ij = []
                if i != j:
                    for k in range(domain_i.lhs_min.shape[0]):
                        sol = linear_program(-domain_i.lhs_min[k,:], domain_j.lhs_min, domain_j.rhs_min)
                        M_ijk = (- sol.min - domain_i.rhs_min[k])[0]
                        M_ij.append(M_ijk)
                M_ij = np.reshape(M_ij, (len(M_ij), 1))
                M_i.append(M_ij)
            self._M_domains.append(M_i)
        return

    def _get_bigM_dynamics(self, tol=1.e-8):
        """
        Computes all the smallMs and bigMs for the dynamics of the PWA system.
        When the system is in mode j, n_x smallMs and n_x bigMs are needed to drop the equations of motion for the mode i.
        With s number of modes, m_dynamics and M_dynamics are two lists containing s lists, each list then constains s bigM vector of size n_x.
        m_dynamics[j][i] and M_dynamics[j][i] are used to drop the equations of motion of the mode i when the system is in mode j.
        """
        self._M_dynamics = []
        self._m_dynamics = []
        for i in range(self.sys.n_sys):
            M_i = []
            m_i = []
            lhs_i = np.hstack((self.sys.affine_systems[i].A, self.sys.affine_systems[i].B))
            rhs_i = self.sys.affine_systems[i].c
            for domain_j in self.sys.domains:
                M_ij = []
                m_ij = []
                for k in range(lhs_i.shape[0]):
                    sol = linear_program(-lhs_i[k,:], domain_j.lhs_min, domain_j.rhs_min)
                    M_ijk = (- sol.min + rhs_i[k])[0]
                    M_ij.append(M_ijk)
                    sol = linear_program(lhs_i[k,:], domain_j.lhs_min, domain_j.rhs_min)
                    m_ijk = (sol.min + rhs_i[k])[0]
                    m_ij.append(m_ijk)
                M_ij = np.reshape(M_ij, (len(M_ij), 1))
                m_ij = np.reshape(m_ij, (len(m_ij), 1))
                M_i.append(M_ij)
                m_i.append(np.array(m_ij))
            self._M_dynamics.append(M_i)
            self._m_dynamics.append(m_i)
        return

    def _MIP_model(self):
        self._model = grb.Model()
        self._MIP_variables()
        self._MIP_objective()
        self._MIP_constraints()
        self._MIP_parameters()
        self._model.update()
        return

    def _MIP_variables(self):
        self._x = self._add_real_variable([self.N+1, self.sys.n_x], name='x')
        self._u = self._add_real_variable([self.N, self.sys.n_u], name='u')
        self._z = self._add_real_variable([self.N, self.sys.n_sys, self.sys.n_x], name='z')
        self._d = self._model.addVars(self.N, self.sys.n_sys, vtype=grb.GRB.BINARY, name='d')
        self._model.update()
        return

    def _add_real_variable(self, dimensions, name, **kwargs):
        lb_var = [-grb.GRB.INFINITY]
        for d in dimensions:
            lb_var = [lb_var * d]
        var = self._model.addVars(*dimensions, lb=lb_var, name=name, **kwargs)
        return var

    @staticmethod
    def _linear_term(M, x, k, tol=1.e-9):
        expr_list = []
        for i in range(M.shape[0]):
            expr = grb.LinExpr()
            for j in range(M.shape[1]):
                if np.abs(M[i,j]) > tol:
                    expr.add(M[i,j] * x[k,j])
            expr_list.append(expr)
        return np.vstack(expr_list)

    @staticmethod
    def _quadratic_term(M, x, k, tol=1.e-9):
        expr = grb.QuadExpr()
        for i in range(M.shape[0]):
            for j in range(M.shape[1]):
                if np.abs(M[i,j]) > tol:
                    expr.add(x[k,i] * M[i,j] * x[k,j])
        return expr

    def _MIP_objective(self):
        if self.objective_norm == 'one':
            self._MILP_objective()
        elif self.objective_norm == 'two':
            self._MIQP_objective()
        else:
            raise ValueError('Unknown norm ' + self.objective_norm + '.')
        return

    def _MILP_objective(self):
        self._phi = self._model.addVars(self.N+1, self.sys.n_x, name='phi')
        self._psi = self._model.addVars(self.N, self.sys.n_u, name='psi')
        self._model.update()
        V = grb.LinExpr()
        for k in range(self.N+1):
            for i in range(self.sys.n_x):
                V.add(self._phi[k,i])
        for k in range(self.N):
            for i in range(self.sys.n_u):
                V.add(self._psi[k,i])
        self._model.setObjective(V)
        for k in range(self.N):
            for i in range(self.sys.n_x):
                self._model.addConstr(self._phi[k,i] >= self._linear_term(self.Q[i:i+1,:], self._x, k)[0,0])
                self._model.addConstr(self._phi[k,i] >= - self._linear_term(self.Q[i:i+1,:], self._x, k)[0,0])
            for i in range(self.sys.n_u):
                self._model.addConstr(self._psi[k,i] >= self._linear_term(self.R[i:i+1,:], self._u, k)[0,0])
                self._model.addConstr(self._psi[k,i] >= - self._linear_term(self.R[i:i+1,:], self._u, k)[0,0])
        for i in range(self.sys.n_x):
            self._model.addConstr(self._phi[self.N,i] >= self._linear_term(self.P[i:i+1,:], self._x, self.N)[0,0])
            self._model.addConstr(self._phi[self.N,i] >= - self._linear_term(self.P[i:i+1,:], self._x, self.N)[0,0])
        return

    def _MIQP_objective(self):
        V = grb.QuadExpr()
        for k in range(self.N):
            V.add(self._quadratic_term(self.Q, self._x, k))
            V.add(self._quadratic_term(self.R, self._u, k))
        V.add(self._quadratic_term(self.P, self._x, self.N))
        self._model.setObjective(V)
        return

    def _MIP_constraints(self):
        self._disjunction_modes()
        self._constraint_domains()
<<<<<<< HEAD
        self._dynamic_constraints()
        self._terminal_contraint()
=======
        self._constraint_dynamics()
        self._terminal_constraint()
>>>>>>> 72a87697
        return

    def _disjunction_modes(self):
        for k in range(self.N):
            self._model.addSOS(grb.GRB.SOS_TYPE1, [self._d[k,i] for i in range(self.sys.n_sys)], [1]*self.sys.n_sys)
        return

    def _constraint_domains(self):
        # clean bigMs from almost zero terms
        M_domains = [[clean_matrix(self._M_domains[i][j]) for j in range(self.sys.n_sys)] for i in range(self.sys.n_sys)]
        for i in range(self.sys.n_sys):
            lhs = self.sys.domains[i].lhs_min
            rhs = clean_matrix(self.sys.domains[i].rhs_min)
            for k in range(self.N):
                expr = self._linear_term(lhs[:,:self.sys.n_x], self._x, k)
                expr = expr + self._linear_term(lhs[:,self.sys.n_x:], self._u, k)
                expr = expr - np.sum([M_domains[i][j]*self._d[k,j] for j in range(self.sys.n_sys) if j != i], axis=0)
                expr = expr - rhs
                self._model.addConstrs((expr[j,0] <= 0. for j in range(lhs.shape[0])))
        return

    def _dynamic_constraints(self):
        # clean bigMs from almost zero terms
        M_dynamics = [[clean_matrix(self._M_dynamics[i][j]) for j in range(self.sys.n_sys)] for i in range(self.sys.n_sys)]
        m_dynamics = [[clean_matrix(self._m_dynamics[i][j]) for j in range(self.sys.n_sys)] for i in range(self.sys.n_sys)]
        for k in range(self.N):
            for j in range(self.sys.n_x):
                expr = grb.LinExpr()
                for i in range(self.sys.n_sys):
                    expr.add(self._z[k,i,j])
                self._model.addConstr(self._x[k+1,j] == expr)
        for k in range(self.N):
            for i in range(self.sys.n_sys):
                expr_M = M_dynamics[i][i]*self._d[k,i]
                expr_m = m_dynamics[i][i]*self._d[k,i]
                for j in range(self.sys.n_x):
                    self._model.addConstr(self._z[k,i,j] <= expr_M[j,0])
                    self._model.addConstr(self._z[k,i,j] >= expr_m[j,0])
        for i in range(self.sys.n_sys):
            for k in range(self.N):
                expr = self._linear_term(self.sys.affine_systems[i].A, self._x, k)
                expr = expr + self._linear_term(self.sys.affine_systems[i].B, self._u, k)
                expr = expr + clean_matrix(self.sys.affine_systems[i].c)
                expr_M = expr - np.sum([M_dynamics[i][j]*self._d[k,j] for j in range(self.sys.n_sys) if j != i], axis=0)
                expr_m = expr - np.sum([m_dynamics[i][j]*self._d[k,j] for j in range(self.sys.n_sys) if j != i], axis=0)
                for j in range(self.sys.n_x):
                    self._model.addConstr(self._z[k,i,j] >= expr_M[j,0])
                    self._model.addConstr(self._z[k,i,j] <= expr_m[j,0])
        return

    def _terminal_constraint(self):
        expr = self._linear_term(self.X_N.lhs_min, self._x, self.N) - clean_matrix(self.X_N.rhs_min)
        self._model.addConstrs((expr[i,0] <= 0. for i in range(len(self.X_N.minimal_facets))))
        return

    def _MIP_parameters(self):
<<<<<<< HEAD
        self._model.setParam('OutputFlag', True)
=======
        self._model.setParam('OutputFlag', False)
>>>>>>> 72a87697
        time_limit = 600.
        self._model.setParam('TimeLimit', time_limit)
        # self._model.setParam(grb.GRB.Param.OptimalityTol, 1.e-9)
        # self._model.setParam(grb.GRB.Param.FeasibilityTol, 1.e-9)
        # self._model.setParam(grb.GRB.Param.IntFeasTol, 1.e-9)
        # self._model.setParam(grb.GRB.Param.MIPGap, 1.e-6)
        return

    def feedforward(self, x0, u_ws=None, x_ws=None, ss_ws=None):

        # initial condition
        for i in range(self.sys.n_x):
            if self._model.getConstrByName('intial_condition_' + str(i)) is not None:
                self._model.remove(self._model.getConstrByName('intial_condition_' + str(i)))
            self._model.addConstr(self._x[0,i] == x0[i,0], name='intial_condition_' + str(i))

        # warm start
        if u_ws is not None:
            self._warm_start_input(u_ws)
        if x_ws is not None:
            self._warm_start_state(x_ws)
        if ss_ws is not None:
            self._warm_start_modes(ss_ws)
        if x_ws is not None and ss_ws is not None:
            self._warm_start_sum_of_states(x_ws, ss_ws)
        if self.objective_norm == 'one' and (x_ws is not None or u_ws is not None):
            self._warm_start_slack_variables_MILP(x_ws, u_ws)
        self._model.update()

        # run optimization
        self._model.optimize()

        return self._return_solution()

    def _warm_start_input(self, u_ws):
        for i in range(self.sys.n_u):
            for k in range(self.N):
                self._u[k,i].setAttr('Start', u_ws[k][i,0])
        return

    def _warm_start_state(self, x_ws):
        for i in range(self.sys.n_x):
            for k in range(self.N+1):
                self._x[k,i].setAttr('Start', x_ws[k][i,0])
        return

    def _warm_start_modes(self, ss_ws):
        for j in range(self.sys.n_sys):
            for k in range(self.N):
                if j == ss_ws[k]:
                    self._d[k,j].setAttr('Start', 1.)
                else:
                    self._d[k,j].setAttr('Start', 0.)
        return

    def _warm_start_sum_of_states(self, x_ws, ss_ws):
        for i in range(self.sys.n_x):
            for j in range(self.sys.n_sys):
                for k in range(self.N):
                    if j == ss_ws[k]:
                        self._z[k,j,i].setAttr('Start', x_ws[k+1][i,0])
                    else:
                        self._z[k,j,i].setAttr('Start', 0.)
        return

    def _warm_start_slack_variables_MILP(self, x_ws, u_ws):
        if x_ws is not None:
            for i in range(self.sys.n_x):
                for k in range(self.N):
                    self._phi[k,i].setAttr('Start', self.Q[i,:].dot(x_ws[k]))
                self._phi[self.N,i].setAttr('Start', self.P[i,:].dot(x_ws[self.N]))
        if u_ws is not None:
            for i in range(self.sys.n_u):
                for k in range(self.N):
                    self._psi[k,i].setAttr('Start', self.R[i,:].dot(u_ws[k]))
        return

    def _return_solution(self):
        if self._model.status in [grb.GRB.Status.OPTIMAL, grb.GRB.Status.INTERRUPTED, grb.GRB.Status.TIME_LIMIT, grb.GRB.Status.SUBOPTIMAL]:
            cost = self._model.objVal
            u_feedforward = [np.array([[self._u[k,i].x] for i in range(self.sys.n_u)]) for k in range(self.N)]
            x_trajectory = [np.array([[self._x[k,i].x] for i in range(self.sys.n_x)]) for k in range(self.N+1)]
            d_star = [np.array([[self._d[k,i].x] for i in range(self.sys.n_sys)]) for k in range(self.N)]
            switching_sequence = [np.where(np.isclose(d, 1.))[0][0] for d in d_star]
        else:
            u_feedforward = [np.full((self.sys.n_u,1), np.nan) for k in range(self.N)]
            x_trajectory = [np.full((self.sys.n_x,1), np.nan) for k in range(self.N+1)]
            cost = np.nan
            switching_sequence = [np.nan]*self.N
        return u_feedforward, x_trajectory, tuple(switching_sequence), cost


    def feedback(self, x0):
        """
        Reuturns the first input from feedforward().
        """
        return self.feedforward(x0)[0][0]

    def condense_program(self, switching_sequence):
        """
        Given a mode sequence, returns the condensed LP or QP (see ParametricLP or ParametricQP classes).
        """
        # tic = time.time()
        # print('\nCondensing the OCP for the switching sequence ' + str(switching_sequence) + ' ...')
        if len(switching_sequence) != self.N:
            raise ValueError('Switching sequence not coherent with the controller horizon.')
        prog = OCP_condenser(self.sys, self.objective_norm, self.Q, self.R, self.P, self.X_N, switching_sequence)
        # print('... OCP condensed in ' + str(time.time() -tic ) + ' seconds.\n')
        return prog

def reachability_standard_form(A, B):
    """
    Applies the transformation x = [T_R, T_N] [z_R; z_N] = = T [z_R; z_N] to decompose the linear system
    x (t+1) = A x (t) + B u (t)
    in the reachable and non reachable subsystems
    z_R (t+1) = A_RR z_R (t) + A_RN z_N (t) + B_R u (t)
    z_N (t+1) = A_NN z_N (t)
    where z_R \in R^n_R and z_N \in R^(n-n_R).
    """

    # reachability analysis
    n = A.shape[0]
    m = B.shape[1]
    R = np.hstack([np.linalg.matrix_power(A, i).dot(B) for i in range(n)])
    n_R = np.linalg.matrix_rank(R)
    if n_R == n:
        return {
        'n_R': n,
        'T': np.eye(n), 'T_R': np.eye(n), 'T_N': np.zeros((n, 0)),
        'T_inv': np.eye(n), 'T_inv_R': np.eye(n), 'T_inv_N': np.zeros((0, n)),
        'A': A, 'A_RR': A, 'A_RN': np.zeros((n, 0)), 'A_NR': np.zeros((0, n)), 'A_NN': np.zeros((0, 0)),
        'B': B, 'B_R': B, 'B_N': np.zeros((0, m)),
        }

    # tranformation to decomposed variables
    T_R = rangespace_basis(R)
    T_N = nullspace_basis(R.T)
    T = np.hstack((T_R, T_N))
    T_inv = np.linalg.inv(T)

    # standard form
    A_canonical = T_inv.dot(A).dot(T)
    B_canonical = T_inv.dot(B)
    A_RR = A_canonical[:n_R,:n_R]
    A_RN = A_canonical[:n_R,n_R:]
    A_NR = A_canonical[n_R:,:n_R]
    A_NN = A_canonical[n_R:,n_R:]
    B_R = B_canonical[:n_R,:]
    B_N = B_canonical[n_R:,:]

    return {
    'n_R': n_R,
    'T': T, 'T_R': T_R, 'T_N':T_N,
    'T_inv': T_inv, 'T_inv_R': T_inv[:n_R,:], 'T_inv_N': T_inv[n_R:,:],
    'A': A_canonical, 'A_RR': A_RR, 'A_RN': A_RN, 'A_NR': A_NR, 'A_NN': A_NN,
    'B': B_canonical, 'B_R': B_R, 'B_N': B_N
    }



### AUXILIARY FUNCTIONS

@contextmanager
def suppress_stdout():
    with open(os.devnull, "w") as devnull:
        old_stdout = sys.stdout
        sys.stdout = devnull
        try:
            yield
        finally:
            sys.stdout = old_stdout

def OCP_condenser(sys, objective_norm, Q, R, P, X_N, switching_sequence):
    tic = time.time()
    N = len(switching_sequence)
    Q_bar = linalg.block_diag(*[Q for i in range(N)] + [P])
    R_bar = linalg.block_diag(*[R for i in range(N)])
    G, W, E = constraint_condenser(sys, X_N, switching_sequence)
    if objective_norm == 'one':
        F_u, F_x, F = linear_objective_condenser(sys, Q_bar, R_bar, switching_sequence)
        parametric_program = ParametricLP(F_u, F_x, F, G, E, W)
    elif objective_norm == 'two':
        F_uu, F_xu, F_xx, F_u, F_x, F = quadratic_objective_condenser(sys, Q_bar, R_bar, switching_sequence)
        parametric_program = ParametricQP(F_uu, F_xu, F_xx, F_u, F_x, F, G, E, W)
    # print 'total condensing time is', str(time.time()-tic),'s.\n'
    return parametric_program

def constraint_condenser(sys, X_N, switching_sequence):
    N = len(switching_sequence)
    D_sequence = [sys.domains[switching_sequence[i]] for i in range(N)]
    lhs_x = linalg.block_diag(*[D.lhs_min[:,:sys.n_x] for D in D_sequence] + [X_N.lhs_min])
    lhs_u = linalg.block_diag(*[D.lhs_min[:,sys.n_x:] for D in D_sequence])
    lhs_u = np.vstack((lhs_u, np.zeros((X_N.lhs_min.shape[0], lhs_u.shape[1]))))
    rhs = np.vstack([D.rhs_min for D in D_sequence] + [X_N.rhs_min])
    A_bar, B_bar, c_bar = sys.condense(switching_sequence)
    G = (lhs_x.dot(B_bar) + lhs_u)
    W = rhs - lhs_x.dot(c_bar)
    E = - lhs_x.dot(A_bar)
    # # the following might be super slow (and is not necessary)
    # n_ineq_before = G.shape[0]
    # tic = time.time()
    # p = Polytope(np.hstack((G, -E)), W)
    # p.assemble()
    # if not p.empty:
    #     G = p.lhs_min[:,:sys.n_u*N]
    #     E = - p.lhs_min[:,sys.n_u*N:]
    #     W = p.rhs_min
    #     n_ineq_after = G.shape[0]
    # else:
    #     G = None
    #     W = None
    #     E = None
    # print '\n' + str(n_ineq_before - n_ineq_after) + 'on' + str(n_ineq_before) + 'redundant inequalities removed in', str(time.time()-tic),'s,',
    return G, W, E

def linear_objective_condenser(sys, Q_bar, R_bar, switching_sequence):
    """
    \sum_i | (F_u u + F_x x + F)_i |
    """
    A_bar, B_bar, c_bar = sys.condense(switching_sequence)
    F_u = np.vstack((Q_bar.dot(B_bar), R_bar))
    F_x = np.vstack((Q_bar.dot(A_bar), np.zeros((R_bar.shape[0], A_bar.shape[1]))))
    F = np.vstack((Q_bar.dot(c_bar), np.zeros((R_bar.shape[0], 1))))
    return F_u, F_x, F

def quadratic_objective_condenser(sys, Q_bar, R_bar, switching_sequence):
    """
    .5 u' F_{uu} u + x0' F_{xu} u + F_u' u + .5 x0' F_{xx} x0 + F_x' x0 + F
    """
    A_bar, B_bar, c_bar = sys.condense(switching_sequence)
    F_uu = 2*(R_bar + B_bar.T.dot(Q_bar).dot(B_bar))
    F_xu = 2*A_bar.T.dot(Q_bar).dot(B_bar)
    F_xx = 2.*A_bar.T.dot(Q_bar).dot(A_bar)
    F_u = 2.*B_bar.T.dot(Q_bar).dot(c_bar)
    F_x = 2.*A_bar.T.dot(Q_bar).dot(c_bar)
    F = c_bar.T.dot(Q_bar).dot(c_bar)
    return F_uu, F_xu, F_xx, F_u, F_x, F

def remove_initial_state_constraints(prog, tol=1e-10):
    C_u_rows_norm = list(np.linalg.norm(prog.C_u, axis=1))
    intial_state_contraints = [i for i, row_norm in enumerate(C_u_rows_norm) if row_norm < tol]
    prog.C_u = np.delete(prog.C_u,intial_state_contraints, 0)
    prog.C_x = np.delete(prog.C_x,intial_state_contraints, 0)
    prog.C = np.delete(prog.C,intial_state_contraints, 0)
    prog.remove_linear_terms()
    return prog

def explict_solution_from_hybrid_condensing(prog, tol=1e-10):
    porg = remove_initial_state_constraints(prog)
    mpqp_solution = MPQPSolver(prog)
    critical_regions = mpqp_solution.critical_regions
    return critical_regions<|MERGE_RESOLUTION|>--- conflicted
+++ resolved
@@ -324,13 +324,8 @@
     def _MIP_constraints(self):
         self._disjunction_modes()
         self._constraint_domains()
-<<<<<<< HEAD
         self._dynamic_constraints()
         self._terminal_contraint()
-=======
-        self._constraint_dynamics()
-        self._terminal_constraint()
->>>>>>> 72a87697
         return
 
     def _disjunction_modes(self):
@@ -387,11 +382,7 @@
         return
 
     def _MIP_parameters(self):
-<<<<<<< HEAD
         self._model.setParam('OutputFlag', True)
-=======
-        self._model.setParam('OutputFlag', False)
->>>>>>> 72a87697
         time_limit = 600.
         self._model.setParam('TimeLimit', time_limit)
         # self._model.setParam(grb.GRB.Param.OptimalityTol, 1.e-9)
